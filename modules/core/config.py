#!/usr/bin/env python3
"""
Configuration module for AVA OLO Monitoring Dashboards
Handles environment variables, constants, and service configuration
"""
import os
import sys
import hashlib
import logging
from datetime import datetime

# Service-specific deployment tracking
SERVICE_NAME = "agricultural-core"
<<<<<<< HEAD
DEPLOYMENT_TIMESTAMP = '20250805053000'  # v4.7.9 - Full implementation with all features
COMMIT_HASH = "full-implementation"  # All 19 tasks completed and deployed
BUILD_ID = f"{COMMIT_HASH}-{hashlib.md5(f'{SERVICE_NAME}-{DEPLOYMENT_TIMESTAMP}'.encode()).hexdigest()[:8]}"
VERSION = "v4.12.0"
=======
DEPLOYMENT_TIMESTAMP = '20250805191000'  # v4.13.0 - v4.4.15 with lazy database initialization
COMMIT_HASH = "lazy-db-init"  # Fixed import-time database connection issue
BUILD_ID = f"{COMMIT_HASH}-{hashlib.md5(f'{SERVICE_NAME}-{DEPLOYMENT_TIMESTAMP}'.encode()).hexdigest()[:8]}"
VERSION = "v4.13.0"
>>>>>>> 5ba2dd21

# Set up logger
logging.basicConfig(level=logging.DEBUG)
logger = logging.getLogger(__name__)

# Database configuration
def get_database_config():
    """Get database configuration from environment variables"""
    # Construct DATABASE_URL from individual components if not set
    if not os.getenv('DATABASE_URL'):
        db_host = os.getenv('DB_HOST')
        db_name = os.getenv('DB_NAME', 'farmer_crm')
        db_user = os.getenv('DB_USER', 'postgres')
        db_password = os.getenv('DB_PASSWORD')
        db_port = os.getenv('DB_PORT', '5432')
        
        # Handle potential HTML encoding issues from AWS ECS
        if db_password:
            # Check if password appears to be HTML-encoded
            if '&lt;' in db_password or '&gt;' in db_password or '&amp;' in db_password:
                import html
                db_password = html.unescape(db_password)
        
        # URL encode the password for special characters
        if db_password:
            import urllib.parse
            db_password_encoded = urllib.parse.quote_plus(db_password)
        else:
            db_password_encoded = ''
        
        # Construct the URL
        if db_host and db_password_encoded:
            DATABASE_URL = f"postgresql://{db_user}:{db_password_encoded}@{db_host}:{db_port}/{db_name}"
            os.environ['DATABASE_URL'] = DATABASE_URL
        else:
            DATABASE_URL = None
    else:
        DATABASE_URL = os.getenv('DATABASE_URL')
    
    return {
        'url': DATABASE_URL,
        'host': os.getenv('DB_HOST', 'farmer-crm-production.cifgmm0mqg5q.us-east-1.rds.amazonaws.com'),
        'database': os.getenv('DB_NAME', 'postgres'),  # asyncpg expects 'database' key
        'name': os.getenv('DB_NAME', 'postgres'),  # Keep for backward compatibility
        'user': os.getenv('DB_USER', 'postgres'),
        'password': os.getenv('DB_PASSWORD', 'j2D8J4LH:~eFrUz>$:kkNT(P$Rq_'),
        'port': os.getenv('DB_PORT', '5432')
    }

# Environment detection
def is_production():
    """Check if running in production environment"""
    return os.getenv('ENVIRONMENT') == 'production' or os.getenv('AWS_EXECUTION_ENV') is not None

# API Keys
def get_api_keys():
    """Get API keys from environment"""
    return {
        'google_maps': os.getenv('GOOGLE_MAPS_API_KEY'),
        'openai': os.getenv('OPENAI_API_KEY')
    }

# Service paths
def get_service_paths():
    """Get paths for static files and templates"""
    return {
        'static': './static',
        'templates': './templates'
    }

# Version Management
def get_current_service_version():
    """Get the current version"""
    return VERSION

def constitutional_deployment_completion():
    """Report version after every deployment - CONSTITUTIONAL REQUIREMENT"""
    current_version = get_current_service_version()
    
    print("=" * 50)
    print("🏛️ CONSTITUTIONAL DEPLOYMENT COMPLETE")
    print(f"📊 CURRENT VERSION: {current_version}")
    print(f"🌐 SERVICE: Monitoring Dashboards")
    print(f"⏰ DEPLOYED: {datetime.now().strftime('%Y-%m-%d %H:%M:%S')}")
    print("=" * 50)
    print(f"FINAL VERSION CHECK: {current_version}")
    
    return current_version

# Export all configuration
config = {
    'service_name': SERVICE_NAME,
    'version': VERSION,
    'build_id': BUILD_ID,
    'deployment_timestamp': DEPLOYMENT_TIMESTAMP,
    'database': get_database_config(),
    'is_production': is_production(),
    'api_keys': get_api_keys(),
    'paths': get_service_paths()
}<|MERGE_RESOLUTION|>--- conflicted
+++ resolved
@@ -1,124 +1,117 @@
-#!/usr/bin/env python3
-"""
-Configuration module for AVA OLO Monitoring Dashboards
-Handles environment variables, constants, and service configuration
-"""
-import os
-import sys
-import hashlib
-import logging
-from datetime import datetime
-
-# Service-specific deployment tracking
-SERVICE_NAME = "agricultural-core"
-<<<<<<< HEAD
-DEPLOYMENT_TIMESTAMP = '20250805053000'  # v4.7.9 - Full implementation with all features
-COMMIT_HASH = "full-implementation"  # All 19 tasks completed and deployed
-BUILD_ID = f"{COMMIT_HASH}-{hashlib.md5(f'{SERVICE_NAME}-{DEPLOYMENT_TIMESTAMP}'.encode()).hexdigest()[:8]}"
-VERSION = "v4.12.0"
-=======
-DEPLOYMENT_TIMESTAMP = '20250805191000'  # v4.13.0 - v4.4.15 with lazy database initialization
-COMMIT_HASH = "lazy-db-init"  # Fixed import-time database connection issue
-BUILD_ID = f"{COMMIT_HASH}-{hashlib.md5(f'{SERVICE_NAME}-{DEPLOYMENT_TIMESTAMP}'.encode()).hexdigest()[:8]}"
-VERSION = "v4.13.0"
->>>>>>> 5ba2dd21
-
-# Set up logger
-logging.basicConfig(level=logging.DEBUG)
-logger = logging.getLogger(__name__)
-
-# Database configuration
-def get_database_config():
-    """Get database configuration from environment variables"""
-    # Construct DATABASE_URL from individual components if not set
-    if not os.getenv('DATABASE_URL'):
-        db_host = os.getenv('DB_HOST')
-        db_name = os.getenv('DB_NAME', 'farmer_crm')
-        db_user = os.getenv('DB_USER', 'postgres')
-        db_password = os.getenv('DB_PASSWORD')
-        db_port = os.getenv('DB_PORT', '5432')
-        
-        # Handle potential HTML encoding issues from AWS ECS
-        if db_password:
-            # Check if password appears to be HTML-encoded
-            if '&lt;' in db_password or '&gt;' in db_password or '&amp;' in db_password:
-                import html
-                db_password = html.unescape(db_password)
-        
-        # URL encode the password for special characters
-        if db_password:
-            import urllib.parse
-            db_password_encoded = urllib.parse.quote_plus(db_password)
-        else:
-            db_password_encoded = ''
-        
-        # Construct the URL
-        if db_host and db_password_encoded:
-            DATABASE_URL = f"postgresql://{db_user}:{db_password_encoded}@{db_host}:{db_port}/{db_name}"
-            os.environ['DATABASE_URL'] = DATABASE_URL
-        else:
-            DATABASE_URL = None
-    else:
-        DATABASE_URL = os.getenv('DATABASE_URL')
-    
-    return {
-        'url': DATABASE_URL,
-        'host': os.getenv('DB_HOST', 'farmer-crm-production.cifgmm0mqg5q.us-east-1.rds.amazonaws.com'),
-        'database': os.getenv('DB_NAME', 'postgres'),  # asyncpg expects 'database' key
-        'name': os.getenv('DB_NAME', 'postgres'),  # Keep for backward compatibility
-        'user': os.getenv('DB_USER', 'postgres'),
-        'password': os.getenv('DB_PASSWORD', 'j2D8J4LH:~eFrUz>$:kkNT(P$Rq_'),
-        'port': os.getenv('DB_PORT', '5432')
-    }
-
-# Environment detection
-def is_production():
-    """Check if running in production environment"""
-    return os.getenv('ENVIRONMENT') == 'production' or os.getenv('AWS_EXECUTION_ENV') is not None
-
-# API Keys
-def get_api_keys():
-    """Get API keys from environment"""
-    return {
-        'google_maps': os.getenv('GOOGLE_MAPS_API_KEY'),
-        'openai': os.getenv('OPENAI_API_KEY')
-    }
-
-# Service paths
-def get_service_paths():
-    """Get paths for static files and templates"""
-    return {
-        'static': './static',
-        'templates': './templates'
-    }
-
-# Version Management
-def get_current_service_version():
-    """Get the current version"""
-    return VERSION
-
-def constitutional_deployment_completion():
-    """Report version after every deployment - CONSTITUTIONAL REQUIREMENT"""
-    current_version = get_current_service_version()
-    
-    print("=" * 50)
-    print("🏛️ CONSTITUTIONAL DEPLOYMENT COMPLETE")
-    print(f"📊 CURRENT VERSION: {current_version}")
-    print(f"🌐 SERVICE: Monitoring Dashboards")
-    print(f"⏰ DEPLOYED: {datetime.now().strftime('%Y-%m-%d %H:%M:%S')}")
-    print("=" * 50)
-    print(f"FINAL VERSION CHECK: {current_version}")
-    
-    return current_version
-
-# Export all configuration
-config = {
-    'service_name': SERVICE_NAME,
-    'version': VERSION,
-    'build_id': BUILD_ID,
-    'deployment_timestamp': DEPLOYMENT_TIMESTAMP,
-    'database': get_database_config(),
-    'is_production': is_production(),
-    'api_keys': get_api_keys(),
-    'paths': get_service_paths()
+#!/usr/bin/env python3
+"""
+Configuration module for AVA OLO Monitoring Dashboards
+Handles environment variables, constants, and service configuration
+"""
+import os
+import sys
+import hashlib
+import logging
+from datetime import datetime
+
+# Service-specific deployment tracking
+SERVICE_NAME = "agricultural-core"
+DEPLOYMENT_TIMESTAMP = '20250805191000'  # v4.13.0 - v4.4.15 with lazy database initialization
+COMMIT_HASH = "lazy-db-init"  # Fixed import-time database connection issue
+BUILD_ID = f"{COMMIT_HASH}-{hashlib.md5(f'{SERVICE_NAME}-{DEPLOYMENT_TIMESTAMP}'.encode()).hexdigest()[:8]}"
+VERSION = "v4.13.0"
+
+# Set up logger
+logging.basicConfig(level=logging.DEBUG)
+logger = logging.getLogger(__name__)
+
+# Database configuration
+def get_database_config():
+    """Get database configuration from environment variables"""
+    # Construct DATABASE_URL from individual components if not set
+    if not os.getenv('DATABASE_URL'):
+        db_host = os.getenv('DB_HOST')
+        db_name = os.getenv('DB_NAME', 'farmer_crm')
+        db_user = os.getenv('DB_USER', 'postgres')
+        db_password = os.getenv('DB_PASSWORD')
+        db_port = os.getenv('DB_PORT', '5432')
+        
+        # Handle potential HTML encoding issues from AWS ECS
+        if db_password:
+            # Check if password appears to be HTML-encoded
+            if '&lt;' in db_password or '&gt;' in db_password or '&amp;' in db_password:
+                import html
+                db_password = html.unescape(db_password)
+        
+        # URL encode the password for special characters
+        if db_password:
+            import urllib.parse
+            db_password_encoded = urllib.parse.quote_plus(db_password)
+        else:
+            db_password_encoded = ''
+        
+        # Construct the URL
+        if db_host and db_password_encoded:
+            DATABASE_URL = f"postgresql://{db_user}:{db_password_encoded}@{db_host}:{db_port}/{db_name}"
+            os.environ['DATABASE_URL'] = DATABASE_URL
+        else:
+            DATABASE_URL = None
+    else:
+        DATABASE_URL = os.getenv('DATABASE_URL')
+    
+    return {
+        'url': DATABASE_URL,
+        'host': os.getenv('DB_HOST', 'farmer-crm-production.cifgmm0mqg5q.us-east-1.rds.amazonaws.com'),
+        'database': os.getenv('DB_NAME', 'postgres'),  # asyncpg expects 'database' key
+        'name': os.getenv('DB_NAME', 'postgres'),  # Keep for backward compatibility
+        'user': os.getenv('DB_USER', 'postgres'),
+        'password': os.getenv('DB_PASSWORD', 'j2D8J4LH:~eFrUz>$:kkNT(P$Rq_'),
+        'port': os.getenv('DB_PORT', '5432')
+    }
+
+# Environment detection
+def is_production():
+    """Check if running in production environment"""
+    return os.getenv('ENVIRONMENT') == 'production' or os.getenv('AWS_EXECUTION_ENV') is not None
+
+# API Keys
+def get_api_keys():
+    """Get API keys from environment"""
+    return {
+        'google_maps': os.getenv('GOOGLE_MAPS_API_KEY'),
+        'openai': os.getenv('OPENAI_API_KEY')
+    }
+
+# Service paths
+def get_service_paths():
+    """Get paths for static files and templates"""
+    return {
+        'static': './static',
+        'templates': './templates'
+    }
+
+# Version Management
+def get_current_service_version():
+    """Get the current version"""
+    return VERSION
+
+def constitutional_deployment_completion():
+    """Report version after every deployment - CONSTITUTIONAL REQUIREMENT"""
+    current_version = get_current_service_version()
+    
+    print("=" * 50)
+    print("🏛️ CONSTITUTIONAL DEPLOYMENT COMPLETE")
+    print(f"📊 CURRENT VERSION: {current_version}")
+    print(f"🌐 SERVICE: Monitoring Dashboards")
+    print(f"⏰ DEPLOYED: {datetime.now().strftime('%Y-%m-%d %H:%M:%S')}")
+    print("=" * 50)
+    print(f"FINAL VERSION CHECK: {current_version}")
+    
+    return current_version
+
+# Export all configuration
+config = {
+    'service_name': SERVICE_NAME,
+    'version': VERSION,
+    'build_id': BUILD_ID,
+    'deployment_timestamp': DEPLOYMENT_TIMESTAMP,
+    'database': get_database_config(),
+    'is_production': is_production(),
+    'api_keys': get_api_keys(),
+    'paths': get_service_paths()
 }