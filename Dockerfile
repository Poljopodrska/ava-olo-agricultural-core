<<<<<<< HEAD
# AVA OLO Agricultural Core Service - v4.12.0
=======
# AVA OLO Agricultural Core Service - v4.13.0
>>>>>>> 5ba2dd21
FROM --platform=linux/amd64 public.ecr.aws/docker/library/python:3.11-slim

# Cache busting
ARG CACHEBUST=1
RUN echo "Cache bust: ${CACHEBUST}"

# Build arguments
ARG GITHUB_SHA
ARG GITHUB_REF
ARG BUILD_TIME

# Environment variables to prevent caching
ENV PIP_NO_CACHE_DIR=1
ENV PYTHONDONTWRITEBYTECODE=1

WORKDIR /app

# Install system dependencies including gcc for psutil
RUN apt-get update && apt-get install -y \
    postgresql-client \
    gcc \
    python3-dev \
    curl \
    && rm -rf /var/lib/apt/lists/*

# Copy requirements first for better caching
COPY requirements.txt .
RUN pip install --no-cache-dir -r requirements.txt

# Copy all application code
COPY . .

# Verify main.py exists
RUN test -f main.py || (echo "ERROR: main.py not found!" && exit 1)

# Print build info for verification
RUN echo "Build completed at: $(date)" > /build-info.txt
RUN echo "Git SHA: ${GITHUB_SHA}" >> /build-info.txt
RUN echo "Cachebust: ${CACHEBUST}" >> /build-info.txt
RUN echo "✅ Build complete with all dependencies" >> /build-info.txt

# Environment variables
ENV PYTHONUNBUFFERED=1
ENV ENVIRONMENT=production
ENV PORT=8080
<<<<<<< HEAD
ENV VERSION=v4.12.0
=======
ENV VERSION=v4.13.0
>>>>>>> 5ba2dd21

# Embed Git information
ENV GITHUB_SHA=${GITHUB_SHA}
ENV GITHUB_REF=${GITHUB_REF}
ENV BUILD_TIME=${BUILD_TIME}

# Expose port
EXPOSE 8080

# Health check
HEALTHCHECK --interval=30s --timeout=5s --start-period=60s --retries=3 \
    CMD curl -f http://localhost:8080/health || exit 1

# Run the application
CMD ["python", "-m", "uvicorn", "main:app", "--host", "0.0.0.0", "--port", "8080"]<|MERGE_RESOLUTION|>--- conflicted
+++ resolved
@@ -1,8 +1,4 @@
-<<<<<<< HEAD
-# AVA OLO Agricultural Core Service - v4.12.0
-=======
 # AVA OLO Agricultural Core Service - v4.13.0
->>>>>>> 5ba2dd21
 FROM --platform=linux/amd64 public.ecr.aws/docker/library/python:3.11-slim
 
 # Cache busting
@@ -48,11 +44,7 @@
 ENV PYTHONUNBUFFERED=1
 ENV ENVIRONMENT=production
 ENV PORT=8080
-<<<<<<< HEAD
-ENV VERSION=v4.12.0
-=======
 ENV VERSION=v4.13.0
->>>>>>> 5ba2dd21
 
 # Embed Git information
 ENV GITHUB_SHA=${GITHUB_SHA}
